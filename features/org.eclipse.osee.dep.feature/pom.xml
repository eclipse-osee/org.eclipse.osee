--- conflicted
+++ resolved
@@ -28,10 +28,7 @@
 						</goals>
 						<configuration>
 							<excludes>
-<<<<<<< HEAD
-=======
-							   <plugin id="com.fasterxml.jackson.dataformat.jackson-dataformat-yaml"/>
->>>>>>> 359a1a3d
+								<plugin id="com.fasterxml.jackson.dataformat.jackson-dataformat-yaml"/>
 								<plugin id="org.slf4j.api"/>
 							    <plugin id="net.jini.jsk-lib"/>
 								<plugin id="net.jini.jsk-platform"/>
