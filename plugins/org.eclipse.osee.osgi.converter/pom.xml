--- conflicted
+++ resolved
@@ -38,11 +38,9 @@
 									<id>org.apache.commons:commons-compress:jar:1.26.0</id>
 									<source>true</source>
 								</artifact>
-<<<<<<< HEAD
-
-=======
-								<!-- 
-								Jackson 2.15 adds maximum processing limits to Strings. 
+
+								<!--
+								Jackson 2.15 adds maximum processing limits to Strings.
 								Publishing client-server API exchanges large strings.
 								Migrate the usage of Strings in code before updating past 2.14.
 								 -->
@@ -50,27 +48,21 @@
 									<id>com.fasterxml.jackson.dataformat:jackson-dataformat-yaml:jar:2.14.3</id>
 									<source>true</source>
 								</artifact>
-								
->>>>>>> 359a1a3d
+
 								<artifact>
 									<id>com.fasterxml.jackson.core:jackson-databind:jar:2.14.3</id>
 									<source>true</source>
 								</artifact>
-<<<<<<< HEAD
-
-=======
-								
+
 								<artifact>
 									<id>com.fasterxml.jackson.datatype:jackson-datatype-jsr310:jar:2.14.3</id>
 									<source>true</source>
 								</artifact>
-								
+
 								<artifact>
 									<id>com.fasterxml.jackson.jaxrs:jackson-jaxrs-json-provider:jar:2.14.3</id>
 									<source>true</source>
 								</artifact>
-								
->>>>>>> 359a1a3d
 								<artifact>
 									<id>org.postgresql:postgresql:jar:42.3.10</id>
 									<source>true</source>
@@ -100,13 +92,6 @@
 									<id>org.apache.cxf:cxf-rt-rs-client:jar:3.5.8</id>
 									<source>true</source>
 								</artifact>
-<<<<<<< HEAD
-
-
-=======
-								
-								
->>>>>>> 359a1a3d
 								<artifact>
 									<id>org.hsqldb:hsqldb:2.6.1</id>
 									<transitive>false</transitive>
